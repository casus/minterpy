--- conflicted
+++ resolved
@@ -54,14 +54,8 @@
             )
         self._exponents: ARRAY = exponents
 
-<<<<<<< HEAD
         # Verify the given lp_degree
-        self._lp_degree = verify_lp_deg(lp_degree)
-=======
-        # TODO compute properly, max norm of the exponents?
-        # while _get_poly_degree(exponents, __lp_degree) > poly_degree: ...
         self._lp_degree = verify_lp_degree(lp_degree)
->>>>>>> 5a41093a
 
         # Compute the polynomial degree given the exponents and lp-degree
         self.poly_degree = get_poly_degree(exponents, self._lp_degree)
