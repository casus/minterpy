"""
Base class for polynomials in the canonical base.

"""
from copy import deepcopy

import numpy as np
<<<<<<< HEAD
from minterpy.core import multi_index
=======
from scipy.special import factorial
>>>>>>> 7d35ea9b

from minterpy.global_settings import DEBUG, FLOAT_DTYPE, INT_DTYPE
from minterpy.jit_compiled_utils import can_eval_mult, all_indices_are_contained

from ..core import MultiIndexSet
from ..core.ABC import MultivariatePolynomialSingleABC
from ..core.verification import convert_eval_output, rectify_eval_input, verify_domain
from ..core.utils import find_match_between

__all__ = ["CanonicalPolynomial"]


def dummy():
    """Placeholder function.

    .. warning::
      This function is not implemented yet!
    """
    raise NotImplementedError("This feature is not implemented yet.")


# Arithmetics


def _generic_canonical_add(mi1, c1, mi2, c2):
    """
    Generic add function based on exponents and coeffs (passed as arrays).

    Parameters
    ----------
    mi1 : array_like (shape = (mi1_len,dim))
        exponents of the first multi_index set.
    c1 : array_like (shape = (mi1_len,))
        coeffs related to mi1
    mi2 : array_like (shape = (mi2_len,dim))
        exponents of the second multi_index set.
    c2 : array_like (shape = (mi2_len,))
        coeffs related to mi2

    Returns
    -------
    res_mi : array_like
        Resulting exponents (essentially the union of mi1 and mi2) in lexicographical order.
    res_coeffs : array_like
        Resulting coefficients related to res_mi
        (essentially the sum of c1 and c2 where the exponents in mi1 and mi2 are the same and a concatenation of the rest.)

    Notes
    -----
    - there is no check if the shapes of the passed arrays match. This lies in the actual canonical_add function.
    """

    len1, dim1 = mi1.shape
    (
        len2,
        dim2,
    ) = (
        mi2.shape
    )  # assume m1 and m2 are same dimension -> expand_dim of the mi with smaller dim

    mi1r = mi1.reshape(len1, 1, dim1)
    mi2r = mi2.reshape(1, len2, dim1)

    add_cond = np.equal(mi1r, mi2r).all(
        axis=2, keepdims=False
    )  # where are mi1 and mi2 equal along the dim?
    add_cond1 = add_cond.any(axis=1)  # added condition for m1,c1
    not_add_cond1 = np.logical_not(add_cond1)  # not added condition for m1,c1
    add_cond2 = add_cond.any(axis=0)  # add condition for m2,c2
    not_add_cond2 = np.logical_not(add_cond2)  # not added condition for m2,c2

    # build resulting mi
    added_mi = mi1[add_cond1, :]  # shall be the same as mi2[add_cond2,:]
    not_added_mi = np.concatenate(
        (mi1[not_add_cond1, :], mi2[not_add_cond2, :]), axis=0
    )  # collect the rest
    res_mi = np.concatenate(
        (added_mi, not_added_mi), axis=0
    )  # summed mi shall be the first
    sort_args = np.lexsort(res_mi.T, axis=-1)

    # build resulting coeffs
    added_c = c1[add_cond1] + c2[add_cond2]
    not_added_c = np.concatenate((c1[not_add_cond1], c2[not_add_cond2]))
    res_c = np.concatenate((added_c, not_added_c))

    return res_mi[sort_args], res_c[sort_args]


def _match_dims(poly1, poly2, copy=None):
    """Dimensional expansion of two polynomial in order to match their spatial_dimensions.

    Parameters
    ----------
    poly1 : CanonicalPolynomial
        First polynomial in canonical basis
    poly2 : CanonicalPolynomial
        Second polynomial in canonical basis
    copy : bool
        If True, work on deepcopies of the passed polynomials (doesn't change the input).
        If False, inplace expansion of the passed polynomials

    Returns
    -------
    (poly1,poly2) : (CanonicalPolynomial,CanonicalPolynomial)
        Dimensionally matched polynomials in the same order as input.

    Notes
    -----
    - Maybe move this to the MultivariatePolynomialSingleABC since it shall be avialable for all poly bases
    """
    if copy is None:
        copy = True

    if copy:
        p1 = deepcopy(poly1)
        p2 = deepcopy(poly2)
    else:
        p1 = poly1
        p2 = poly2

    dim1 = p1.multi_index.spatial_dimension
    dim2 = p2.multi_index.spatial_dimension
    if dim1 >= dim2:
        p2.expand_dim(dim1)
    else:
        p1.expand_dim(dim2)
    return p1, p2


def _matching_internal_domain(poly1, poly2, tol=None):
    """Test if two polynomial have the same internal_domain.

    Works on polynomial with same spatial_dimension.

    Parameters
    ----------
    poly1, poly2 : CanonicalPolynomial
            Polynomials to check
    tol : float
            tolerance for matching floats in the domains. Default tol = 1e-16

    Returns
    -------
    match : bool
            True if both
    """
    if tol is None:
        tol = 1e-16
    return (
        np.less_equal(np.abs(poly1.internal_domain - poly2.internal_domain), tol)
        & np.less_equal(np.abs(poly1.user_domain - poly2.user_domain), tol)
    ).all()


def _canonical_add(poly1, poly2):
    """
    Addition of two polynomials in canonical basis.

    Parameters
    ----------
    poly1 : CanonicalPolynomial
        First summand of the sum
    poly2 : CanonicalPolynomial
        Second summand of the sum

    Returns
    -------
    summed_polynomial : CanonicalPolynomial
        The sum of the passed polynomials in canonical base

    Notes
    -----
     - This works only for the same domains!
     - This function will be called on `self,other` if `__add__` is called.
    """
    p1, p2 = _match_dims(poly1, poly2)
    # print(p1.internal_domain,p2.internal_domain) # here is the error!!!!
    if _matching_internal_domain(p1, p2):
        res_mi_arr, res_c = _generic_canonical_add(
            p1.multi_index.exponents, p1.coeffs, p2.multi_index.exponents, p2.coeffs
        )

        # warning: this is not general. we are *assuming* that the resultant lp_degree is
        # max of the two. This is done in order to avoid issue #37.
        max_lp_degree = np.max([p1.multi_index.lp_degree, p2.multi_index.lp_degree])
        res_mi = MultiIndexSet(res_mi_arr, lp_degree=max_lp_degree)
        return CanonicalPolynomial(
            res_mi,
            res_c,
            internal_domain=p1.internal_domain,
            user_domain=p1.user_domain,
        )
    else:
        raise NotImplementedError(
            "Addition is not implemented for canonical polynomials with different domains"
        )


def _canonical_sub(poly1, poly2):
    """
    Substraction of two polynomials in canonical basis.

    Parameters
    ----------
    poly1 : CanonicalPolynomial
        Minuend of the difference.
    poly2 : CanonicalPolynomial
        Subtrahend of the difference.

    Returns
    -------
    difference_polynomial : CanonicalPolynomial
        The difference of the passed polynomials in canonical base.

    Notes
    -----
    This works only for the same domains!
    """
    return _canonical_add(poly1, -poly2)


def _canonical_eval(pts: np.ndarray,exponents: np.ndarray, coeffs: np.ndarray):
    """
    Unsave version of navie canonical evaluation

    :param pts: List of points, the polynomial must be evaluated on. Assumed shape: `(number_of_points,spatial_dimension)`.
    :type pts: np.ndarray

    :param exponents: Exponents from a multi-index set. Assumed shape:` (number_of_monomials, spatial_dimension)`.
    :type exponents: np.ndarray

    :param coeffs: List of coefficients. Assumed shape: `(number_of_monomials,)`
    :type coeffs: np.ndarray

    :return: result of the canonical evaluation.
    :rtype: np.ndarray
    
    """
    return np.dot(np.prod(np.power(pts[:, None, :], exponents[None, :, :]), axis=-1),coeffs)

def _verify_eval_input(pts, spatial_dimension):
    """
    verification of the input of the canonical evaluation. 
    """
    assert(isinstance(pts,np.ndarray))
    assert(pts.ndim==2)
    assert(pts.shape[-1]==spatial_dimension)

def canonical_eval(canonical_poly, pts: np.ndarray):
    """
    Navie canonical evaluation

    :param canonical_poly: Polynomial in canonical form to be evaluated.
    :type canonical_poly: CanonicalPolynomial

    :param pts: List of points, the polynomial must be evaluated on. Assumed shape: `(number_of_points,spatial_dimension)`.
    :type pts: np.ndarray

    :return: result of the canonical evaluation. 
    :rtype: np.ndarray

    """
    _verify_eval_input(pts,canonical_poly.spatial_dimension)
    return _canonical_eval(pts,canonical_poly.multi_index.exponents,canonical_poly.coeffs)


# TODO redundant
canonical_generate_internal_domain = verify_domain
canonical_generate_user_domain = verify_domain


def _canonical_partial_diff(poly: "CanonicalPolynomial", dim: int, order: int) -> "CanonicalPolynomial":
    """ Partial differentiation in Canonical basis.
    """
    spatial_dim = poly.multi_index.spatial_dimension
    deriv_order_along = np.zeros(spatial_dim, dtype=INT_DTYPE)
    deriv_order_along[dim] = order
    return _canonical_diff(poly, deriv_order_along)


def _canonical_diff(poly: "CanonicalPolynomial", order: np.ndarray) -> "CanonicalPolynomial":
    """ Partial differentiation in Canonical basis.
    """

    coeffs = poly.coeffs
    exponents = poly.multi_index.exponents

    # Guard rails in ABC ensures that the len(order) == poly.spatial_dimension
    subtracted_exponents = exponents - order

    # compute mask for non-negative multi index entries
    diff_exp_mask = np.all(exponents >= order, axis = 1)

    # multi index entries in the differentiated polynomial
    diff_exponents = subtracted_exponents[diff_exp_mask]

    # Checking if the necessary multi index entries are present
    # Zero size check is needed here as all_indices_are_contained throws error otherwise
    if diff_exponents.size != 0 and not all_indices_are_contained(diff_exponents, exponents):
        raise ValueError(f"Cannot differentiate as some of the required multi indices are not present.")

    # coefficients of the differentiated polynomial
    diff_coeffs = coeffs[diff_exp_mask] * np.prod(factorial(exponents[diff_exp_mask]) / factorial(diff_exponents),
                                                  axis=1)

    # The differentiated polynomial being expressed wrt multi indices of the given poly
    # NOTE: 'find_match_between' assumes 'exponents' is lexicographically ordered
    map_pos = find_match_between(diff_exponents, exponents)
    new_coeffs = np.zeros_like(coeffs)
    new_coeffs[map_pos] = diff_coeffs

    return CanonicalPolynomial.from_poly(poly, new_coeffs)


class CanonicalPolynomial(MultivariatePolynomialSingleABC):
    """
    Polynomial type in the canonical base.
    """

    __doc__ = """
    This is the docstring of the canonical base class.
    """

    # __doc__ += MultivariatePolynomialSingleABC.__doc_attrs__
    # Virtual Functions
    _add = staticmethod(_canonical_add)
    _sub = staticmethod(_canonical_sub)
    _mul = staticmethod(dummy)
    _div = staticmethod(dummy)
    _pow = staticmethod(dummy)
    _eval = canonical_eval

    _partial_diff = staticmethod(_canonical_partial_diff)
    _diff = staticmethod(_canonical_diff)

    generate_internal_domain = staticmethod(canonical_generate_internal_domain)
    generate_user_domain = staticmethod(canonical_generate_user_domain)<|MERGE_RESOLUTION|>--- conflicted
+++ resolved
@@ -5,11 +5,7 @@
 from copy import deepcopy
 
 import numpy as np
-<<<<<<< HEAD
-from minterpy.core import multi_index
-=======
 from scipy.special import factorial
->>>>>>> 7d35ea9b
 
 from minterpy.global_settings import DEBUG, FLOAT_DTYPE, INT_DTYPE
 from minterpy.jit_compiled_utils import can_eval_mult, all_indices_are_contained
