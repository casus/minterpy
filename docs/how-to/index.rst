#############
How-to Guides
#############

This page contains a series of guides on how to carry out routine numerical
tasks with polynomials in Minterpy.

.. toctree::
   :maxdepth: 2

<<<<<<< HEAD
   Multi-index set <multi-index-set/index>
=======
   Integration <integration/index>
>>>>>>> 079e055c

..
    .. todo::

       This chapter should provide a set of practical examples on how to achieve `common tasks`
       with ``minterpy``. We can assume that the users have some basic knowledge,
       they know what they want to achieve, they just don't know how to do it in ``minterpy``.
       Think of `recipes` when creating an entry in the How-to Guides chapter

       For examples:

       - Surface interpolation
       - Transformation between bases
       - Differentiation<|MERGE_RESOLUTION|>--- conflicted
+++ resolved
@@ -8,11 +8,8 @@
 .. toctree::
    :maxdepth: 2
 
-<<<<<<< HEAD
-   Multi-index set <multi-index-set/index>
-=======
+   Multi-index Set <multi-index-set/index>
    Integration <integration/index>
->>>>>>> 079e055c
 
 ..
     .. todo::
