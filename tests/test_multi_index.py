--- conflicted
+++ resolved
@@ -19,6 +19,7 @@
     get_poly_degree,
     is_lexicographically_complete,
 )
+
 
 # test initialization
 def test_init_from_exponents(SpatialDimension, PolyDegree, LpDegree):
@@ -100,8 +101,13 @@
 
 
 def test_attributes(SpatialDimension, PolyDegree, LpDegree):
+    """Test the attributes of MultiIndexSet instances."""
+
+    # Create a MultiIndexSet from a set of exponents
     exponents = get_exponent_matrix(SpatialDimension, PolyDegree, LpDegree)
     multi_index = MultiIndexSet(exponents, lp_degree=LpDegree)
+
+    # Assertions
     assert_(isinstance(multi_index, MultiIndexSet))
     assert_equal(exponents, multi_index.exponents)
     assert_(multi_index.lp_degree == LpDegree)
@@ -111,14 +117,12 @@
     assert_(len(multi_index) == number_of_monomials)
     assert_(multi_index.spatial_dimension == dim)
 
-    # Assigning to read-only property
+    # Assigning to read-only properties
     with pytest.raises(AttributeError):
-<<<<<<< HEAD
-        multi_index.poly_degree = PolyDegree
-=======
         # This is related to Issue #98
         multi_index.lp_degree = LpDegree
->>>>>>> 3147b7f8
+        # This is related to Issue #100
+        multi_index.poly_degree = PolyDegree
 
 
 def test_attributes_incomplete_exponents(SpatialDimension, PolyDegree, LpDegree):
